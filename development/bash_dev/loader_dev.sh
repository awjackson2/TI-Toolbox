#!/bin/bash

# Set script directory
SCRIPT_DIR=$(dirname "$(readlink -f "$0")")
cd "$SCRIPT_DIR"

# Default paths file
DEFAULT_PATHS_FILE="$SCRIPT_DIR/.default_paths.dev"

# Function to load default paths
load_default_paths() {
  if [[ -f "$DEFAULT_PATHS_FILE" ]]; then
    source "$DEFAULT_PATHS_FILE"
  fi
}

# Function to save default paths
save_default_paths() {
  echo "LOCAL_PROJECT_DIR=\"$LOCAL_PROJECT_DIR\"" > "$DEFAULT_PATHS_FILE"
  echo "DEV_CODEBASE_DIR=\"$DEV_CODEBASE_DIR\"" >> "$DEFAULT_PATHS_FILE"
}

# Function to initialize required Docker volumes
initialize_volumes() {
  echo "Initializing required Docker volumes..."
  
  # Check and create FSL volume if it doesn't exist
  if ! docker volume inspect ti_csc_fsl_data >/dev/null 2>&1; then
    echo "Creating FSL volume..."
    docker volume create ti_csc_fsl_data
  fi
  
  # Check and create FreeSurfer volume if it doesn't exist
  if ! docker volume inspect ti_csc_freesurfer_data >/dev/null 2>&1; then
    echo "Creating FreeSurfer volume..."
    docker volume create ti_csc_freesurfer_data
  fi


}

# Function to check allocated Docker resources (CPU, memory)
check_docker_resources() {
  echo "Checking Docker resource allocation..."

  if docker info >/dev/null 2>&1; then
    # Get Docker's memory and CPU allocation
    MEMORY=$(docker info --format '{{.MemTotal}}')
    CPU=$(docker info --format '{{.NCPU}}')

    # Convert memory from bytes to GB
    MEMORY_GB=$(echo "scale=2; $MEMORY / (1024^3)" | bc)

    echo "Docker Memory Allocation: ${MEMORY_GB} GB"
    echo "Docker CPU Allocation: $CPU CPUs"
  else
    echo "Docker is not running or not installed. Please start Docker and try again."
    exit 1
  fi
}

# Function to enable directory path autocompletion
setup_path_completion() {
  bind "set completion-ignore-case on"
  bind "TAB:menu-complete"
  bind "set show-all-if-ambiguous on"
  bind "set menu-complete-display-prefix on"
}

# Function to validate and prompt for the project directory
get_project_directory() {
  while true; do
    if [[ -n "$LOCAL_PROJECT_DIR" ]]; then
      echo "Current project directory: $LOCAL_PROJECT_DIR"
      echo "Press Enter to use this directory or enter a new path:"
      read -e -r new_path
      if [[ -z "$new_path" ]]; then
        break
      else
        LOCAL_PROJECT_DIR="$new_path"
      fi
    else
      echo "Give path to local project dir:"
      read -e -r LOCAL_PROJECT_DIR
    fi

    if [[ -d "$LOCAL_PROJECT_DIR" ]]; then
      echo "Project directory found."
      break
    else
      echo "Invalid directory. Please provide a valid path."
    fi
  done
}

# Function to get development codebase directory
get_dev_codebase_directory() {
  while true; do
    if [[ -n "$DEV_CODEBASE_DIR" ]]; then
      echo "Current development codebase directory: $DEV_CODEBASE_DIR"
      echo "Press Enter to use this directory or enter a new path:"
      read -e -r new_path
      if [[ -z "$new_path" ]]; then
        break
      else
        DEV_CODEBASE_DIR="$new_path"
      fi
    else
      echo "Enter path to development codebase:"
      read -e -r DEV_CODEBASE_DIR
    fi

    if [[ -d "$DEV_CODEBASE_DIR" ]]; then
      echo "Development codebase directory found."
      break
    else
      echo "Invalid directory. Please provide a valid path."
    fi
  done
}

# Function to get the IP address of the host machine
get_host_ip() {
  case "$(uname -s)" in
  Darwin)
    # Get the local IP address on macOS
    HOST_IP=$(ifconfig en0 | grep inet | awk '$1=="inet" {print $2}')
    ;;
  Linux)
    # On Linux, we don't need to calculate HOST_IP for DISPLAY
    HOST_IP=""
    ;;
  *)
    echo "Unsupported OS. Please use macOS or Linux."
    exit 1
    ;;
  esac
  echo "Host IP: $HOST_IP"
}

# Function to set DISPLAY environment variable based on OS and processor type
set_display_env() {
  echo "Setting DISPLAY environment variable..."

  if [[ "$(uname -s)" == "Linux" ]]; then
    # If Linux, use the existing DISPLAY
    export DISPLAY=$DISPLAY
    echo "Using system's DISPLAY: $DISPLAY"
  else
    # For macOS, dynamically obtain the host IP and set DISPLAY
    get_host_ip # Get the IP address dynamically
    export DISPLAY="$HOST_IP:0"
    echo "DISPLAY set to $DISPLAY"
  fi
}

# Function to allow connections from XQuartz or X11
allow_xhost() {
  echo "Allowing connections from XQuartz or X11..."

  # Check if xhost command is available
  if ! command -v xhost >/dev/null 2>&1; then
    echo "Warning: xhost command not found. X11 forwarding may not work properly."
    echo "For Windows/WSL users: Make sure you have an X server (like VcXsrv or Xming) running."
    return 0
  fi

  if [[ "$(uname -s)" == "Linux" ]]; then
    # Allow connections for Linux (only if xhost exists)
    if command -v xhost >/dev/null 2>&1; then
      xhost +local:root
    else
      echo "Note: xhost not found; skipping X11 access relaxation"
    fi
  else
    # Use the dynamically obtained IP for macOS xhost
    if command -v xhost >/dev/null 2>&1; then
      xhost + "$HOST_IP"
    else
      echo "Note: xhost not found; skipping X11 access relaxation"
    fi
  fi
}

# Function to validate docker-compose.yml existence
validate_docker_compose() {
  if [[ ! -f "$SCRIPT_DIR/docker-compose.dev.yml" ]]; then
    echo "Error: docker-compose.dev.yml not found in $SCRIPT_DIR. Please make sure the file is present."
    exit 1
  fi
}

# Function to display welcome message
display_welcome() {
  echo " "
  echo "#####################################################################"
  echo "Welcome to the TI toolbox from the Center for Sleep and Consciousness"
  echo "Developed by Ido Haber as a wrapper around Modified SimNIBS"
  echo " "
  echo "Make sure you have XQuartz (on macOS), X11 (on Linux), or Xming/VcXsrv (on Windows) running."
  echo "If you wish to use the optimizer, consider allocating more RAM to Docker."
  echo "#####################################################################"
  echo " "
}

# Function to run Docker Compose and attach to simnibs container
run_docker_compose() {
  # Pull images if they don't exist
  echo "Pulling required Docker images..."
  docker compose -f "$SCRIPT_DIR/docker-compose.dev.yml" pull

  # Run Docker Compose
  docker compose -f "$SCRIPT_DIR/docker-compose.dev.yml" up --build -d

  # Wait for containers to initialize
  echo "Waiting for services to initialize..."
  sleep 3

  # Check if simnibs service is up
  if ! docker compose -f "$SCRIPT_DIR/docker-compose.dev.yml" ps | grep -q "simnibs"; then
    echo "Error: simnibs service is not running. Please check your docker-compose.dev.yml and container logs."
    docker compose -f "$SCRIPT_DIR/docker-compose.dev.yml" logs
    exit 1
  fi

  # Attach to the simnibs container with an interactive terminal
  echo "Attaching to the simnibs_container..."
  docker exec -ti simnibs_container bash

  # Stop and remove all containers when done
  docker compose -f "$SCRIPT_DIR/docker-compose.dev.yml" down

<<<<<<< HEAD
  # Revert X server access permissions (only if xhost is available)
=======
  # Revert X server access permissions (if xhost is available)
>>>>>>> eb43eba6
  if command -v xhost >/dev/null 2>&1; then
    xhost -local:root
  fi
}

# Function to get version from version.py
get_version() {
    local version_file="$SCRIPT_DIR/../../version.py"
    if [ -f "$version_file" ]; then
        # Extract version using grep and sed
        grep "__version__" "$version_file" | sed 's/.*"\(.*\)".*/\1/'
    else
        echo "Error: version.py not found at $version_file"
        exit 1
    fi
}

# Function to initialize BIDS dataset_description.json in the project root
initialize_dataset_description() {
  local dataset_file="$LOCAL_PROJECT_DIR/dataset_description.json"
  local assets_template="$SCRIPT_DIR/../../assets/dataset_descriptions/root.dataset_description.json"
  local fallback_template="$SCRIPT_DIR/../../new_project/dataset_description.json"

  # If it already exists, skip
  if [ -f "$dataset_file" ]; then
    echo "dataset_description.json already exists in the project. Skipping creation."
    return 0
  fi

  # Ensure project directory exists
  if [ ! -d "$LOCAL_PROJECT_DIR" ]; then
    echo "Error: Project directory $LOCAL_PROJECT_DIR does not exist."
    return 1
  fi

  # Determine project name
  local project_name="${PROJECT_DIR_NAME:-$(basename "$LOCAL_PROJECT_DIR")}"

  # Prefer assets template; fallback to new_project template
  if [ -f "$assets_template" ]; then
    cp "$assets_template" "$dataset_file" || { echo "Error: Failed to copy assets template"; return 1; }
  elif [ -f "$fallback_template" ]; then
    cp "$fallback_template" "$dataset_file" || { echo "Error: Failed to copy fallback template"; return 1; }
  else
    echo "Error: No dataset_description template found in assets or new_project"; return 1
  fi
  
  # Fill in the Name field
  sed -i.tmp "s/\"Name\": \"\"/\"Name\": \"$project_name\"/" "$dataset_file" && rm -f "${dataset_file}.tmp"

  # Basic verification
  if [ -f "$dataset_file" ]; then
    echo "Created $dataset_file with project name: $project_name"
    echo ""
    echo "IMPORTANT: To ensure BIDS compliance, please complete the following fields in your dataset_description.json:"
    echo "  - License: Specify the license for your dataset"
    echo "  - Authors: List contributors to the dataset"
    echo "  - Acknowledgements: Credit individuals or institutions"
    echo "  - HowToAcknowledge: Instructions for citing your dataset"
    echo "  - Funding: Grant numbers or funding sources"
    echo "  - EthicsApprovals: Ethics committee approvals"
    echo "  - ReferencesAndLinks: Publications related to the dataset"
    echo "  - DatasetDOI: DOI if available"
    echo ""
    echo "For detailed guidance on BIDS compliance, visit:"
    echo "https://bids-specification.readthedocs.io/en/stable/modality-agnostic-files.html"
    echo ""
    return 0
  else
    echo "Error: Failed to create $dataset_file"
    return 1
  fi
}

# Function to initialize ti-toolbox derivative dataset_description.json
initialize_ti_toolbox_derivative() {
  local derivatives_dir="$LOCAL_PROJECT_DIR/derivatives"
  local ti_toolbox_dir="$derivatives_dir/ti-toolbox"
  local dataset_file="$ti_toolbox_dir/dataset_description.json"
  local assets_template="$SCRIPT_DIR/../../assets/dataset_descriptions/ti-toolbox.dataset_description.json"

  # If it already exists, skip
  if [ -f "$dataset_file" ]; then
    echo "ti-toolbox derivative dataset_description.json already exists. Skipping creation."
    return 0
  fi

  # Ensure derivatives directory exists
  if [ ! -d "$derivatives_dir" ]; then
    mkdir -p "$derivatives_dir" 2>/dev/null || { echo "Error: Failed to create derivatives directory"; return 1; }
  fi

  # Ensure ti-toolbox directory exists
  if [ ! -d "$ti_toolbox_dir" ]; then
    mkdir -p "$ti_toolbox_dir" 2>/dev/null || { echo "Error: Failed to create ti-toolbox directory"; return 1; }
  fi

  # Check if template exists
  if [ ! -f "$assets_template" ]; then
    echo "Error: ti-toolbox.dataset_description.json template not found at $assets_template"
    return 1
  fi

  # Copy template to derivatives/ti-toolbox/
  if cp "$assets_template" "$dataset_file" 2>/dev/null; then
    # Fill in project-specific information
    local project_name="${PROJECT_DIR_NAME:-$(basename "$LOCAL_PROJECT_DIR")}"
    local current_date=$(date +"%Y-%m-%d")
    
    # Update URI field
    sed -i.tmp "s/\"URI\": \"\"/\"URI\": \"bids:$project_name@$current_date\"/" "$dataset_file" && rm -f "${dataset_file}.tmp"
    
    # Update DatasetLinks field
    sed -i.tmp "s/\"DatasetLinks\": {}/\"DatasetLinks\": {\n    \"$project_name\": \"..\/..\/\"\n  }/" "$dataset_file" && rm -f "${dataset_file}.tmp"
    
    echo "Created ti-toolbox derivative dataset_description.json at $dataset_file"
    return 0
  else
    echo "Error: Failed to create ti-toolbox derivative dataset_description.json"
    return 1
  fi
}

# Function to initialize FreeSurfer derivative dataset_description.json
initialize_freesurfer_derivative() {
  local derivatives_dir="$LOCAL_PROJECT_DIR/derivatives"
  local freesurfer_dir="$derivatives_dir/freesurfer"
  local dataset_file="$freesurfer_dir/dataset_description.json"
  local assets_template="$SCRIPT_DIR/../../assets/dataset_descriptions/freesurfer.dataset_description.json"

  # If it already exists, skip
  if [ -f "$dataset_file" ]; then
    echo "FreeSurfer derivative dataset_description.json already exists. Skipping creation."
    return 0
  fi

  # Ensure derivatives directory exists
  if [ ! -d "$derivatives_dir" ]; then
    mkdir -p "$derivatives_dir" 2>/dev/null || { echo "Error: Failed to create derivatives directory"; return 1; }
  fi

  # Ensure freesurfer directory exists
  if [ ! -d "$freesurfer_dir" ]; then
    mkdir -p "$freesurfer_dir" 2>/dev/null || { echo "Error: Failed to create freesurfer directory"; return 1; }
  fi

  # Check if template exists
  if [ ! -f "$assets_template" ]; then
    echo "Error: freesurfer.dataset_description.json template not found at $assets_template"
    return 1
  fi

  # Copy template to derivatives/freesurfer/
  if cp "$assets_template" "$dataset_file" 2>/dev/null; then
    # Fill in project-specific information
    local project_name="${PROJECT_DIR_NAME:-$(basename "$LOCAL_PROJECT_DIR")}"
    local current_date=$(date +"%Y-%m-%d")
    
    # Update URI field
    sed -i.tmp "s/\"URI\": \"\"/\"URI\": \"bids:$project_name@$current_date\"/" "$dataset_file" && rm -f "${dataset_file}.tmp"
    
    # Update DatasetLinks field
    sed -i.tmp "s/\"DatasetLinks\": {}/\"DatasetLinks\": {\n    \"$project_name\": \"..\/..\/\"\n  }/" "$dataset_file" && rm -f "${dataset_file}.tmp"
    
    echo "Created FreeSurfer derivative dataset_description.json at $dataset_file"
    return 0
  else
    echo "Error: Failed to create FreeSurfer derivative dataset_description.json"
    return 1
  fi
}

# Function to initialize SimNIBS derivative dataset_description.json
initialize_simnibs_derivative() {
  local derivatives_dir="$LOCAL_PROJECT_DIR/derivatives"
  local simnibs_dir="$derivatives_dir/SimNIBS"
  local dataset_file="$simnibs_dir/dataset_description.json"
  local assets_template="$SCRIPT_DIR/../../assets/dataset_descriptions/simnibs.dataset_description.json"

  # If it already exists, skip
  if [ -f "$dataset_file" ]; then
    echo "SimNIBS derivative dataset_description.json already exists. Skipping creation."
    return 0
  fi

  # Ensure derivatives directory exists
  if [ ! -d "$derivatives_dir" ]; then
    mkdir -p "$derivatives_dir" 2>/dev/null || { echo "Error: Failed to create derivatives directory"; return 1; }
  fi

  # Ensure SimNIBS directory exists
  if [ ! -d "$simnibs_dir" ]; then
    mkdir -p "$simnibs_dir" 2>/dev/null || { echo "Error: Failed to create SimNIBS directory"; return 1; }
  fi

  # Check if template exists
  if [ ! -f "$assets_template" ]; then
    echo "Error: simnibs.dataset_description.json template not found at $assets_template"
    return 1
  fi

  # Copy template to derivatives/SimNIBS/
  if cp "$assets_template" "$dataset_file" 2>/dev/null; then
    # Fill in project-specific information
    local project_name="${PROJECT_DIR_NAME:-$(basename "$LOCAL_PROJECT_DIR")}"
    local current_date=$(date +"%Y-%m-%d")
    
    # Update URI field
    sed -i.tmp "s/\"URI\": \"\"/\"URI\": \"bids:$project_name@$current_date\"/" "$dataset_file" && rm -f "${dataset_file}.tmp"
    
    # Update DatasetLinks field
    sed -i.tmp "s/\"DatasetLinks\": {}/\"DatasetLinks\": {\n    \"$project_name\": \"..\/..\/\"\n  }/" "$dataset_file" && rm -f "${dataset_file}.tmp"
    
    echo "Created SimNIBS derivative dataset_description.json at $dataset_file"
    return 0
  else
    echo "Error: Failed to create SimNIBS derivative dataset_description.json"
    return 1
  fi
}

# Function to write system info to a hidden folder in the user's project directory
write_system_info() {
  INFO_DIR="$LOCAL_PROJECT_DIR/derivatives/ti-toolbox/.ti-toolbox-info"
  INFO_FILE="$INFO_DIR/system_info.txt"
  
  # Create directory with error checking
  if ! mkdir -p "$INFO_DIR" 2>/dev/null; then
    echo "Error: Could not create directory $INFO_DIR"
    return 1
  fi

  # Create and write to file with error checking
  if ! {
    echo "# TI-Toolbox System Info"
    echo "Date: $(date)"
    echo "User: $(whoami)"
    echo "Host: $(hostname)"
    echo "OS: $(uname -a)"
    echo ""
    echo "## Disk Space (project dir)"
    df -h "$LOCAL_PROJECT_DIR"
    echo ""
    echo "## Docker Version"
    if command -v docker &>/dev/null; then
      docker --version
      echo ""
      echo "## Docker Resource Allocation"
      docker info --format 'CPUs: {{.NCPU}}\nMemory: {{.MemTotal}} bytes'
      echo ""
      echo "## Docker Volumes"
      docker volume ls --format '{{.Name}}'
    else
      echo "Docker not found"
    fi
    echo ""
    echo "## DISPLAY"
    echo "$DISPLAY"
    echo ""
    echo "## Environment Variables (TI-Toolbox relevant)"
    env | grep -Ei '^(FSL|FREESURFER|SIMNIBS|PROJECT_DIR|DEV_CODEBASE|SUBJECTS_DIR|FS_LICENSE|FSFAST|MNI|POSSUM|DISPLAY|USER|PATH|LD_LIBRARY_PATH|XAPPLRESDIR)='
    echo ""
  } > "$INFO_FILE" 2>/dev/null; then
    echo "Error: Could not write to $INFO_FILE"
    return 1
  fi

  echo "System info written to $INFO_FILE"

  # No need to mirror since we're now using the derivatives location directly
  return 0
}

# Function to write project status
write_project_status() {
  # Set info directory to derivatives location
  INFO_DIR="$LOCAL_PROJECT_DIR/derivatives/ti-toolbox/.ti-toolbox-info"
  STATUS_FILE="$INFO_DIR/project_status.json"
  mkdir -p "$INFO_DIR"

  # Check if project is new and initialize configs
  IS_NEW_PROJECT=$(initialize_project_configs)

  # If it's not a new project, just update the last_updated timestamp
  if [ "$IS_NEW_PROJECT" = false ]; then
    if [ -f "$STATUS_FILE" ]; then
      # Validate JSON and update last_updated; if invalid, back up and recreate
      if command -v jq >/dev/null 2>&1; then
        if ! jq empty "$STATUS_FILE" >/dev/null 2>&1; then
          cp "$STATUS_FILE" "${STATUS_FILE}.bak_$(date +%s)"
          cat > "$STATUS_FILE" << EOF
{
  "project_created": "$(date -u +"%Y-%m-%dT%H:%M:%S.%6N")",
  "last_updated": "$(date -u +"%Y-%m-%dT%H:%M:%S.%6N")",
  "config_created": true,
  "user_preferences": { "show_welcome": true },
  "project_metadata": {
    "name": "$(basename "$LOCAL_PROJECT_DIR")",
    "path": "$(printf "%s" "$LOCAL_PROJECT_DIR" | tr -d '\r')",
    "version": "$(get_version)"
  }
}
EOF
        fi
      fi
      # Update last_updated timestamp
      sed -i.tmp "s/\"last_updated\": \".*\"/\"last_updated\": \"$(date -u +"%Y-%m-%dT%H:%M:%S.%6N")\"/" "$STATUS_FILE"
      rm -f "${STATUS_FILE}.tmp"
    fi
  fi

  # No need to mirror since we're now using the derivatives location directly
}

# Function to initialize project configs with error handling
initialize_project_configs() {
  local project_ti_toolbox_dir="$LOCAL_PROJECT_DIR/code/ti-toolbox"
  local project_config_dir="$project_ti_toolbox_dir/config"
  local new_project_configs_dir="$SCRIPT_DIR/../../new_project/configs"
  local is_new_project=false

  # Create directories with error checking
  if [ ! -d "$project_ti_toolbox_dir" ]; then
    echo "Creating new project structure..."
    if ! mkdir -p "$project_config_dir" 2>/dev/null; then
      echo "Error: Could not create directory $project_config_dir"
      return 1
    fi
    is_new_project=true
  elif [ ! -d "$project_config_dir" ]; then
    echo "Creating config directory..."
    if ! mkdir -p "$project_config_dir" 2>/dev/null; then
      echo "Error: Could not create directory $project_config_dir"
      return 1
    fi
    is_new_project=true
  fi

  # If it's a new project, copy config files
  if [ "$is_new_project" = true ]; then
    echo "Initializing new project with default configs..."
    # Ensure source directory exists
    if [ ! -d "$new_project_configs_dir" ]; then
      echo "Error: Default configs directory not found at $new_project_configs_dir"
      return 1
    fi
    
    # Create .ti-toolbox-info directory with error checking (under derivatives/ti-toolbox)
    local info_dir="$LOCAL_PROJECT_DIR/derivatives/ti-toolbox/.ti-toolbox-info"
    if ! mkdir -p "$info_dir" 2>/dev/null; then
      echo "Error: Could not create directory $info_dir"
      return 1
    fi
    
    # Copy each config file individually and verify, but only if it doesn't exist
    # Exclude entrypoint.json as it's not needed in project configs
    for config_file in "$new_project_configs_dir"/*.json; do
      if [ -f "$config_file" ]; then
        filename=$(basename "$config_file")
        
        # Skip entrypoint.json
        if [ "$filename" = "entrypoint.json" ]; then
          continue
        fi
        
        target_file="$project_config_dir/$filename"
        
        # Only copy if the file doesn't exist
        if [ ! -f "$target_file" ]; then
          if cp "$config_file" "$target_file" 2>/dev/null; then
            echo "Copied $filename to $project_config_dir"
            # Set proper permissions for the config file
            chmod 644 "$target_file" 2>/dev/null || echo "Warning: Could not set permissions for $target_file"
          else
            echo "Error: Failed to copy $filename"
            return 1
          fi
        else
          echo "Config file $filename already exists, skipping..."
        fi
      fi
    done
    
    # Set proper permissions for config directory
    if ! chmod -R 755 "$project_config_dir" 2>/dev/null; then
      echo "Warning: Could not set permissions for $project_config_dir"
    fi

    # Create initial project status file
    local status_file="$info_dir/project_status.json"
    if ! cat > "$status_file" << EOF 2>/dev/null; then
{
  "project_created": "$(date -u +"%Y-%m-%dT%H:%M:%S.%6N")",
  "last_updated": "$(date -u +"%Y-%m-%dT%H:%M:%S.%6N")",
  "config_created": true,
  "user_preferences": {
    "show_welcome": true
  },
  "project_metadata": {
    "name": "$(basename "$LOCAL_PROJECT_DIR")",
    "path": "$LOCAL_PROJECT_DIR",
    "version": "$(get_version)"
  }
}
EOF
      echo "Error: Could not create $status_file"
      return 1
    fi

    # Set proper permissions with error checking
    if ! chmod -R 755 "$info_dir" 2>/dev/null; then
      echo "Warning: Could not set permissions for $info_dir"
    fi
  fi

  echo "$is_new_project"
  return 0
}

# Main Script Execution

validate_docker_compose
display_welcome
load_default_paths
get_project_directory
get_dev_codebase_directory
# Sanitize possible carriage returns from user input paths - prevents creating a "\r" directory
LOCAL_PROJECT_DIR=$(printf "%s" "$LOCAL_PROJECT_DIR" | tr -d '\r')
DEV_CODEBASE_DIR=$(printf "%s" "$DEV_CODEBASE_DIR" | tr -d '\r')
PROJECT_DIR_NAME=$(basename "$LOCAL_PROJECT_DIR")
DEV_CODEBASE_DIR_NAME=$(basename "$DEV_CODEBASE_DIR")
check_docker_resources
initialize_volumes
set_display_env
allow_xhost # Allow X11 connections

# Set up Docker Compose environment variables
export LOCAL_PROJECT_DIR
export PROJECT_DIR_NAME
export DEV_CODEBASE_DIR
export DEV_CODEBASE_DIR_NAME
export DEV_CODEBASE_NAME="$DEV_CODEBASE_DIR_NAME"  # Add this line to fix the warning

# Save the paths for next time
save_default_paths

# Write system info and project status with error handling
if ! write_system_info; then
  echo "Warning: Failed to write system info"
fi

if ! write_project_status; then
  echo "Warning: Failed to write project status"
fi

# Ensure BIDS dataset description exists in the project root
initialize_dataset_description

# Ensure ti-toolbox derivative dataset description exists
initialize_ti_toolbox_derivative

# Ensure FreeSurfer derivative dataset description exists
initialize_freesurfer_derivative

# Ensure SimNIBS derivative dataset description exists
initialize_simnibs_derivative

run_docker_compose<|MERGE_RESOLUTION|>--- conflicted
+++ resolved
@@ -230,11 +230,8 @@
   # Stop and remove all containers when done
   docker compose -f "$SCRIPT_DIR/docker-compose.dev.yml" down
 
-<<<<<<< HEAD
-  # Revert X server access permissions (only if xhost is available)
-=======
+
   # Revert X server access permissions (if xhost is available)
->>>>>>> eb43eba6
   if command -v xhost >/dev/null 2>&1; then
     xhost -local:root
   fi
